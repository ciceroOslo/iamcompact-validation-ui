import streamlit as st
import pandas as pd
import os
import re
pd.options.mode.chained_assignment = None  # default='warn'

st.set_page_config(layout="wide")
st.title("Modelling results validator")
# col1, col2 = st.columns([1, 3])
# with col2:
#     placeholder = st.empty()

def main():
<<<<<<< HEAD
    st.markdown("Upload modelling results in the IAMC timeseries format. You can find an example of the format [here](https://pyam-iamc.readthedocs.io/en/stable/).")

    uploaded_file = st.file_uploader('', type=["xlsx", "xls"])
    
    if uploaded_file is not None:
        # load data
        data = pd.read_excel(uploaded_file)
        df_container = st.empty()
        df_container.dataframe(data)

        # load validation data
        models = pd.read_excel('available_models_regions_variables_units.xlsx', sheet_name='models').Model.unique()
        regions = pd.read_excel('available_models_regions_variables_units.xlsx', sheet_name='regions').Region.unique()
        variables_units = pd.read_excel('available_models_regions_variables_units.xlsx', sheet_name='variable_units')
        variables = variables_units.Variable.unique()
        units = variables_units.Unit.unique()
        variables_units_combination = (variables_units['Variable'] + ' ' + variables_units['Unit']).unique()

        st.button('Validate', on_click=validate, args=(data, models, regions, variables, units, variables_units_combination, df_container))

=======
    uploaded_file = st.file_uploader("Upload data for validation", type=["xlsx", "xls", "csv"])
    st.text('Data must include Model, Scenario, Region, Variable and Unit columns!')
    flagColumns = True

    if uploaded_file is not None:
        # load data
        if uploaded_file.type == 'text/csv':
            data = pd.read_csv(uploaded_file)
        else:
            data = pd.read_excel(uploaded_file)

        str_columns = [column for column in data.columns if type(column) == str]
        model_df = data[str_columns].rename(columns=lambda x: re.sub('^[Mm][Oo][Dd][Ee][Ll]$', 'Model', x))['Model']
        scenario_df = data[str_columns].rename(columns=lambda x: re.sub('^[Ss][Cc][Ee][Nn][Aa][Rr][Ii][Oo]$', 'Scenario', x))['Scenario']
        region_df = data[str_columns].rename(columns=lambda x: re.sub('^[Rr][Ee][Gg][Ii][Oo][Nn]$', 'Region', x))['Region']
        variable_df = data[str_columns].rename(columns=lambda x: re.sub('^[Vv][Aa][Rr][Ii][Aa][Bb][Ll][Ee]$', 'Variable', x))['Variable']
        unit_df = data[str_columns].rename(columns=lambda x: re.sub('^[Uu][Nn][Ii][Tt]$', 'Unit', x))['Unit']

        string_df = pd.concat([model_df, scenario_df, region_df, variable_df, unit_df], axis=1)
        numeric_columns = [column for column in data.columns if type(column) != str]
        numeric_df = data[numeric_columns]

        data = pd.concat([string_df, numeric_df], axis=1)

        del str_columns, model_df, scenario_df, region_df, variable_df, unit_df, numeric_columns, numeric_df

        for column in ['Model', 'Region', 'Scenario', 'Variable', 'Unit']:
            if column not in data.columns:
                st.error(f'Column {column} is missing or has a different name!', icon="🚨")
                flagColumns = False
                break
        
        if flagColumns:
            # load validation data
            models = pd.read_excel('available_models_regions_variables_units.xlsx', sheet_name='models').Model.unique()
            regions = pd.read_excel('available_models_regions_variables_units.xlsx', sheet_name='regions').Region.unique()
            variables_units = pd.read_excel('available_models_regions_variables_units.xlsx', sheet_name='variable_units')
            variables = variables_units.Variable.unique()
            units = variables_units.Unit.unique()
            variables_units_combination = (variables_units['Variable'] + ' ' + variables_units['Unit']).unique()

            st.dataframe(data)
            st.button('Validate', on_click=validate, args=(data, models, regions, variables, units, variables_units_combination))
        
            
>>>>>>> c5920001
def count_errors(df, column):
    index = list(df[column].value_counts().index)
    index.remove('')
    errors = df[column].value_counts()[index].values.sum()
    return errors

<<<<<<< HEAD
def validate(data, models, regions, variables, units, variables_units_combination, df_container):
=======
def validate(data, models, regions, variables, units, variables_units_combination):
    try:
>>>>>>> c5920001

        with st.spinner('Validating...'):
            # check if model is valid
            data['model_check'] = data.Model.apply(lambda x: 'Model ' + x + ' not found!' if x not in models else '')

            # check if region is valid
            data['region_check'] = data.Region.apply(lambda x: 'Region ' + x + ' not found!' if x not in regions else '')

            # check if variable is valid
            data['variable_check'] = data.Variable.apply(lambda x: 'Variable ' + x + ' not found!' if x not in variables else '')

            # check if unit is valid
            data['unit_check'] = data.Unit.apply(lambda x: 'Unit ' + x + ' not found!' if x not in units else '')

            # check if variable unit combination is valid
            data['variable_unit_check']= data.apply(lambda x: f"Variable {x['Variable']} combined with unit {x['Unit']} not found!" if (x['Variable'] + ' ' + x['Unit']) not in variables_units_combination else '', axis=1)

            # check if there are any duplicates (we consider duplicates those entries that have same Model, Scenario, Region and Variable)
            data['duplicates_check'] = data.duplicated(['Model', 'Scenario', 'Region', 'Variable']).apply(lambda x: 'Duplicate' if x else '')

            # find possible mixed columns (strings and floats) and turn them to numeric columns, making the strings NaN
            numeric_columns = [column for column in data.columns if type(column) != str]
            for column in numeric_columns:
                # if pd.api.types.infer_dtype(data[column]) == 'mixed-integer' or pd.api.types.infer_dtype(data[column]) == 'mixed-integer-float':
                data[column] = pd.to_numeric(data[column], errors = 'coerce')

<<<<<<< HEAD
        # vetting checks
        data['vetting_check'] = ''

        vetting_CO2_EIP_emissions = data[(data['Variable'] == 'Emissions|CO2|Energy and Industrial Processes') 
            & (data['Region'] == 'World')].apply(lambda x: 'vetting error' if x[2020] < 30116.8 or x[2020] > 45175.2 else '', axis=1)

        vetting_CH4_emissions = data[(data['Variable'] == 'Emissions|CH4') 
            & (data['Region'] == 'World')].apply(lambda x: 'vetting error' if x[2020] < 303.2 or x[2020] > 454.8 else '', axis=1)

        vetting_Primary_Energy = data[(data['Variable'] == 'Primary Energy') 
            & (data['Region'] == 'World')].apply(lambda x: 'vetting error' if x[2020] < 462.4 or x[2020] > 693.6 else '', axis=1)

        vetting_Electricity_Nuclear = data[(data['Variable'] == 'Secondary Energy|Electricity|Nuclear') 
            & (data['Region'] == 'World')].apply(lambda x: 'vetting error' if x[2020] < 6.839 or x[2020] > 12.701 else '', axis=1)

        vetting_No_net_negative_CO2_emissions_before_2030 = data[(data['Variable'] == 'Emissions|CO2') 
            & (data['Region'] == 'World')].apply(lambda x: 'vetting warning' if x[2030] < 0 or x[2030] > 1000000 else '', axis=1)

        vetting_Electricity_from_Nuclear_in_2030 = data[(data['Variable'] == 'Secondary Energy|Electricity|Nuclear') 
            & (data['Region'] == 'World')].apply(lambda x: 'vetting warning' if x[2030] < 0 or x[2030] > 20 else '', axis=1)

        vetting_CH4_emissions_in_2040 = data[(data['Variable'] == 'Emissions|CH4') 
            & (data['Region'] == 'World')].apply(lambda x: 'vetting warning' if x[2040] < 100 or x[2040] > 1000 else '', axis=1)

        vettings = [vetting_CO2_EIP_emissions, vetting_CH4_emissions, vetting_Primary_Energy, vetting_Electricity_Nuclear,\
            vetting_No_net_negative_CO2_emissions_before_2030, vetting_Electricity_from_Nuclear_in_2030, vetting_CH4_emissions_in_2040]

        for vetting in vettings:
            for key, value in vetting.to_dict().items():
                data['vetting_check'][key] = value

        # color errors, duplicates and vetting errors with red, missing values and vetting warnings with yellow
        styler = data.style.applymap(lambda x: f'background-color: red' if 'not found' in str(x) or 'Duplicate' in str(x) or 'vetting error' in str(x) else (f'background-color: yellow' if str(x) == 'nan' or 'vetting warning' in str(x) else f'background-color: white'))

        # write validated data to excel
        styler.to_excel('validation.xlsx', index=False)


    path = os.getcwd()
    print('\n\n\nPath', path, '\n\n\n')

    # check if file was generated
    
    if os.path.exists(os.path.join(path,'validation.xlsx')):
        with st.spinner('Loading Validated File...'):
            validated = pd.read_excel('validation.xlsx')

            # get data from styler object
            data = styler.data

            # count errors in models
            model_errors = count_errors(data, 'model_check')

            # count errors in regions
            region_errors = count_errors(data, 'region_check')

            # count errors in variables
            variable_errors = count_errors(data, 'variable_check')

            # count errors in units
            unit_errors = count_errors(data, 'unit_check')

            # count errors in variable unit combinations
            variable_unit_errors = count_errors(data, 'variable_unit_check')

            # count duplicates
            duplicates_count = count_errors(data, 'duplicates_check')

            # count missing or invalid values
            missing_values_count = data.isna().sum().values.sum()

            # count vetting errors and warnings
            vetting_errors_warnings = count_errors(data, 'vetting_check')

            if model_errors or region_errors or variable_errors or unit_errors or variable_unit_errors or duplicates_count:
                st.error(f'Validation done! Errors found!')
                st.markdown(f'Errors with {model_errors} models, {region_errors} regions, {variable_errors} variables, \
                    {unit_errors} units, and {variable_unit_errors} variable units combinations. Found {vetting_errors_warnings} \
                    vetting errors and warnings. Found {duplicates_count} duplicates and {missing_values_count} missing or invalid values! **Scroll the dataframe to the right to see all errors found.**')
            else:
                st.success(f'Validation done! No errors or duplicates found')
            print(validated['model_check'][:10])

            save_file()
            st.dataframe(validated.style.applymap(lambda x: f'background-color: red' if not pd.isna(x) else f'background-color: white', subset=['model_check', 'region_check', 'variable_check', 'unit_check', 'variable_unit_check', 'duplicates_check']))
        # st.button('Show validated file', on_click=show_file)
    else:
        print(30*'#')
        print('+ Validation file does not exists')
        print(30*'#'+"\n")
    
=======
            # create empty vetting check column
            data['vetting_check'] = ''

            # create empty vettings list where the vetting results are stored as Series with index the original index of the entry and value the result of the vetting check
            vettings_results = []

            # list of dictionaries with the basic vettings
            vetting_list = [{'variable': 'Emissions|CO2|Energy and Industrial Processes', 'low': 30116.8, 'high': 45175.2, 'year': 2020, 'error': 'Vetting error: CO2 EIP emissions'},
                            {'variable': 'Emissions|CH4', 'low': 303.2, 'high': 454.8, 'year': 2020, 'error': 'Vetting error: CH4 emissions'},
                            {'variable': 'Primary Energy', 'low': 462.4, 'high': 693.6, 'year': 2020, 'error': 'Vetting error: Primary Energy'},
                            {'variable': 'Secondary Energy|Electricity|Nuclear', 'low': 6.839, 'high': 12.701, 'year': 2020, 'error': 'Vetting error: Electricity Nuclear'},
                            {'variable': 'Emissions|CO2', 'low': 0, 'high': 1000000, 'year': 2030, 'error': 'Vetting warning: No net negative CO2 emissions before 2030'},
                            {'variable': 'Secondary Energy|Electricity|Nuclear', 'low': 0, 'high': 20, 'year': 2030, 'error': 'Vetting warning: Electricity from Nuclear in 2030'},
                            {'variable': 'Emissions|CH4', 'low': 100, 'high': 1000, 'year': 2040, 'error': 'Vetting warning: CH4 emissions in 2040'}]

            # creating Series objects with index the index of the error or warning and value the vetting error or warning if exists and appending them to the vetting_results
            for vetting in vetting_list:
                # basic vetting checks
                vettings_results.append(data[(data['Variable'] == vetting['variable']) 
                    & (data['Region'] == 'World')].apply(lambda x: f"{vetting['error']} for year {vetting['year']}. Range must be between {vetting['low']} and {vetting['high']}." if x[vetting['year']] < vetting['low'] or x[vetting['year']] > vetting['high'] else '', axis=1))

            # list of dictionaries with the sum vettings
            vettings_list = [{'variable1': 'Emissions|CO2|AFOLU', 'variable2': 'Emissions|CO2|Energy and Industrial Processes', 'low': 26550.6, 'high': 61951.4, 'year': 2020, 'error': 'Vetting error: CO2 total emissions (EIP + AFOLU)'},
                             {'variable1': 'Carbon Sequestration|CCS|Biomass|Energy', 'variable2': 'Carbon Sequestration|CCS|Fossil|Energy', 'low': 0, 'high': 250, 'year': 2020, 'error': 'Vetting error: CCS from Energy 2020 '},
                             {'variable1': 'Secondary Energy|Electricity|Wind', 'variable2': 'Secondary Energy|Electricity|Solar', 'low': 4.255, 'high': 12.765, 'year': 2020, 'error': 'Vetting error: Electricity Solar & Wind'},
                             {'variable1': 'Carbon Sequestration|CCS|Biomass|Energy', 'variable2': 'Carbon Sequestration|CCS|Fossil|Energy', 'low': 0, 'high': 2000, 'year': 2030, 'error': 'Vetting warning: CCS from Energy in 2030'}]

            for vetting in vettings_list:
                # vetting sums checks
                vetting_group = data[((data['Variable'] == vetting['variable1']) | (data['Variable'] == vetting['variable2']))
                                & (data['Region'] == 'World')].groupby(['Model', 'Scenario']).sum()[vetting['year']]
                
                # get indexes with sum out of bounds
                indexes = vetting_group[(vetting_group < vetting['low']) | (vetting_group > vetting['high'])].index
                for index in indexes:
                    # append Series object with index the index of the error or warning and value the vetting error or warning
                    vettings_results.append(pd.Series({data[(data['Model'] == index[0]) & (data['Scenario'] == index[1]) & (data['Variable'] == vetting['variable1']) & (data['Region'] == 'World')].index[0]: f"{vetting['error']} for year {vetting['year']}. Sum range must be between {vetting['low']} and {vetting['high']}."}))
                    vettings_results.append(pd.Series({data[(data['Model'] == index[0]) & (data['Scenario'] == index[1]) & (data['Variable'] == vetting['variable2']) & (data['Region'] == 'World')].index[0]: f"{vetting['error']} for year {vetting['year']}. Sum range must be between {vetting['low']} and {vetting['high']}."}))

            # percent change between 2010-2020 vetting check 
            vettings_results.append(data[(data['Variable'] == 'Emissions|CO2|Energy and Industrial Processes') 
                    & (data['Region'] == 'World')].apply(lambda x: 'Vetting error: CO2 emissions EIP 2010-2020 - % change' if abs((x[2020]-x[2010])/x[2010]) > 0.5 else '', axis=1))

            # write vetting results to the original dataframe's vetting_check column
            for vetting in vettings_results:
                for key, value in vetting.to_dict().items():
                    data['vetting_check'][key] = value


            # create a list with the aggregated variables
            aggr_vars = []
            unique_vars = data.Variable.unique()
            for var in unique_vars:
                var_levels = var.count('|')

                if var_levels > 0:
                    for level in range(0,var_levels):
                        test_aggr_var = var.rsplit("|",level+1)[0]

                        if test_aggr_var in unique_vars:
                            if test_aggr_var not in aggr_vars:
                                aggr_vars.append(test_aggr_var)
                                break

            # create dictionary with keys the aggregated variables and values the disaggregated variables
            var_tree = {}
            for var in unique_vars:
                var_levels = var.count('|')

                if var_levels > 0:
                    for level in range(0,var_levels):
                        test_aggr_var = var.rsplit("|",level+1)[0]

                        if test_aggr_var in unique_vars:
                            if test_aggr_var not in var_tree.keys():
                                if var not in aggr_vars:
                                    var_tree[test_aggr_var] = [var]
                            else:
                                if var not in aggr_vars:
                                    var_tree[test_aggr_var].append(var)

            # check basic sums
            data['basic_sum_check'] = ''
            for variable in var_tree.keys():
                # get data that have the aggregated variable
                agg_results = data[data['Variable'].isin(var_tree[f'{variable}'])].groupby(['Model', 'Scenario', 'Region']).sum()[numeric_columns]

                for row in agg_results.index:
                    for year in numeric_columns:
                        values = data[(data['Model'] == row[0]) & (data['Scenario'] == row[1]) & (data['Region'] == row[2])  & (data['Variable'] == variable)][year].values
                        if len(values) != 0:
                            # find percentage difference using the formula |x1 - x2|/((x1+x2)/2)
                            diff = (abs(values[0] - agg_results[year][row[0]][row[1]][row[2]]))/((values[0] + agg_results[year][row[0]][row[1]][row[2]])/2)
                            
                            # set difference margin at 2%
                            if diff > 0.02:
                                data.loc[(data['Model'] == row[0]) & (data['Scenario'] == row[1]) & (data['Region'] == row[2])  & (data['Variable'] == variable), 'basic_sum_check'] += f'Basic sum check error on year {year}.     \n'

            # color errors, duplicates and vetting errors with red, missing values and vetting warnings with yellow
            styler = data.style.applymap(lambda x: f'background-color: red' if 'not found' in str(x) or 'Duplicate' in str(x) or 'Vetting error' in str(x) else (f'background-color: yellow' if str(x) == 'nan' or 'Vetting warning' in str(x) or 'sum check error' in str(x) else f'background-color: white'))

            # write validated data to excel
            styler.to_excel('validation.xlsx', index=False)


        path = os.getcwd()

        st.success(f'Validation Done!')

        # check if file was generated
        
        if os.path.exists(os.path.join(path,'validation.xlsx')):
            save_file()
            with st.spinner('Loading Validated File...'):
                validated = pd.read_excel('validation.xlsx')
                st.title("Validated")

                # get data from styler object
                data = styler.data

                # count errors in models
                model_errors = count_errors(data, 'model_check')

                # count errors in regions
                region_errors = count_errors(data, 'region_check')

                # count errors in variables
                variable_errors = count_errors(data, 'variable_check')

                # count errors in units
                unit_errors = count_errors(data, 'unit_check')

                # count errors in variable unit combinations
                variable_unit_errors = count_errors(data, 'variable_unit_check')

                # count duplicates
                duplicates_count = count_errors(data, 'duplicates_check')

                # count missing or invalid values
                missing_values_count = data.isna().sum().values.sum()

                # count vetting errors and warnings
                vetting_errors_warnings = count_errors(data, 'vetting_check')

                # count basic sum errors
                basic_sum_check_errors = data.basic_sum_check.str.count('year').sum()

                if model_errors or region_errors or variable_errors or unit_errors or variable_unit_errors or duplicates_count:
                    st.header(f'Errors with {model_errors} models, {region_errors} regions, {variable_errors} variables, {unit_errors} units,\
                            {variable_unit_errors} variable units combinations! Found {vetting_errors_warnings} vetting errors and warnings! Found {duplicates_count} duplicates and {missing_values_count} missing or invalid values! Found {basic_sum_check_errors} basic sum errors across variables!')
                else:
                    st.header('No errors or duplicates found!')
                print(validated['model_check'][:10])
                st.dataframe(validated.style.applymap(lambda x: f'background-color: red' if not pd.isna(x) else f'background-color: white', subset=['model_check', 'region_check', 'variable_check', 'unit_check', 'variable_unit_check', 'duplicates_check']))
            # st.button('Show validated file', on_click=show_file)
        else:
            print(30*'#')
            print('+ Validation file does not exist')
            print(30*'#'+"\n")
    except Exception as e:
        st.error(f'The following error occured: {e}. Please load a valid file!', icon="🚨")
>>>>>>> c5920001

# @st.cache_data
# def convert_df(df):
#     return df.to_csv().encode('utf-8')

def save_file():
    # csv = convert_df(data)
    # st.download_button('Save validated file', csv, file_name='validated.csv', mime='text/csv')

    with open('validation.xlsx', 'rb') as template_file:
        template_byte = template_file.read()

        st.download_button(label="Save validated file",
                            data=template_byte,
                            file_name="validated.xlsx",
                            mime='application/octet-stream')

# def show_file():
    

if __name__ == "__main__":
    main()<|MERGE_RESOLUTION|>--- conflicted
+++ resolved
@@ -11,30 +11,10 @@
 #     placeholder = st.empty()
 
 def main():
-<<<<<<< HEAD
     st.markdown("Upload modelling results in the IAMC timeseries format. You can find an example of the format [here](https://pyam-iamc.readthedocs.io/en/stable/).")
 
-    uploaded_file = st.file_uploader('', type=["xlsx", "xls"])
-    
-    if uploaded_file is not None:
-        # load data
-        data = pd.read_excel(uploaded_file)
-        df_container = st.empty()
-        df_container.dataframe(data)
-
-        # load validation data
-        models = pd.read_excel('available_models_regions_variables_units.xlsx', sheet_name='models').Model.unique()
-        regions = pd.read_excel('available_models_regions_variables_units.xlsx', sheet_name='regions').Region.unique()
-        variables_units = pd.read_excel('available_models_regions_variables_units.xlsx', sheet_name='variable_units')
-        variables = variables_units.Variable.unique()
-        units = variables_units.Unit.unique()
-        variables_units_combination = (variables_units['Variable'] + ' ' + variables_units['Unit']).unique()
-
-        st.button('Validate', on_click=validate, args=(data, models, regions, variables, units, variables_units_combination, df_container))
-
-=======
     uploaded_file = st.file_uploader("Upload data for validation", type=["xlsx", "xls", "csv"])
-    st.text('Data must include Model, Scenario, Region, Variable and Unit columns!')
+
     flagColumns = True
 
     if uploaded_file is not None:
@@ -78,19 +58,13 @@
             st.button('Validate', on_click=validate, args=(data, models, regions, variables, units, variables_units_combination))
         
             
->>>>>>> c5920001
 def count_errors(df, column):
     index = list(df[column].value_counts().index)
     index.remove('')
     errors = df[column].value_counts()[index].values.sum()
     return errors
 
-<<<<<<< HEAD
 def validate(data, models, regions, variables, units, variables_units_combination, df_container):
-=======
-def validate(data, models, regions, variables, units, variables_units_combination):
-    try:
->>>>>>> c5920001
 
         with st.spinner('Validating...'):
             # check if model is valid
@@ -117,99 +91,6 @@
                 # if pd.api.types.infer_dtype(data[column]) == 'mixed-integer' or pd.api.types.infer_dtype(data[column]) == 'mixed-integer-float':
                 data[column] = pd.to_numeric(data[column], errors = 'coerce')
 
-<<<<<<< HEAD
-        # vetting checks
-        data['vetting_check'] = ''
-
-        vetting_CO2_EIP_emissions = data[(data['Variable'] == 'Emissions|CO2|Energy and Industrial Processes') 
-            & (data['Region'] == 'World')].apply(lambda x: 'vetting error' if x[2020] < 30116.8 or x[2020] > 45175.2 else '', axis=1)
-
-        vetting_CH4_emissions = data[(data['Variable'] == 'Emissions|CH4') 
-            & (data['Region'] == 'World')].apply(lambda x: 'vetting error' if x[2020] < 303.2 or x[2020] > 454.8 else '', axis=1)
-
-        vetting_Primary_Energy = data[(data['Variable'] == 'Primary Energy') 
-            & (data['Region'] == 'World')].apply(lambda x: 'vetting error' if x[2020] < 462.4 or x[2020] > 693.6 else '', axis=1)
-
-        vetting_Electricity_Nuclear = data[(data['Variable'] == 'Secondary Energy|Electricity|Nuclear') 
-            & (data['Region'] == 'World')].apply(lambda x: 'vetting error' if x[2020] < 6.839 or x[2020] > 12.701 else '', axis=1)
-
-        vetting_No_net_negative_CO2_emissions_before_2030 = data[(data['Variable'] == 'Emissions|CO2') 
-            & (data['Region'] == 'World')].apply(lambda x: 'vetting warning' if x[2030] < 0 or x[2030] > 1000000 else '', axis=1)
-
-        vetting_Electricity_from_Nuclear_in_2030 = data[(data['Variable'] == 'Secondary Energy|Electricity|Nuclear') 
-            & (data['Region'] == 'World')].apply(lambda x: 'vetting warning' if x[2030] < 0 or x[2030] > 20 else '', axis=1)
-
-        vetting_CH4_emissions_in_2040 = data[(data['Variable'] == 'Emissions|CH4') 
-            & (data['Region'] == 'World')].apply(lambda x: 'vetting warning' if x[2040] < 100 or x[2040] > 1000 else '', axis=1)
-
-        vettings = [vetting_CO2_EIP_emissions, vetting_CH4_emissions, vetting_Primary_Energy, vetting_Electricity_Nuclear,\
-            vetting_No_net_negative_CO2_emissions_before_2030, vetting_Electricity_from_Nuclear_in_2030, vetting_CH4_emissions_in_2040]
-
-        for vetting in vettings:
-            for key, value in vetting.to_dict().items():
-                data['vetting_check'][key] = value
-
-        # color errors, duplicates and vetting errors with red, missing values and vetting warnings with yellow
-        styler = data.style.applymap(lambda x: f'background-color: red' if 'not found' in str(x) or 'Duplicate' in str(x) or 'vetting error' in str(x) else (f'background-color: yellow' if str(x) == 'nan' or 'vetting warning' in str(x) else f'background-color: white'))
-
-        # write validated data to excel
-        styler.to_excel('validation.xlsx', index=False)
-
-
-    path = os.getcwd()
-    print('\n\n\nPath', path, '\n\n\n')
-
-    # check if file was generated
-    
-    if os.path.exists(os.path.join(path,'validation.xlsx')):
-        with st.spinner('Loading Validated File...'):
-            validated = pd.read_excel('validation.xlsx')
-
-            # get data from styler object
-            data = styler.data
-
-            # count errors in models
-            model_errors = count_errors(data, 'model_check')
-
-            # count errors in regions
-            region_errors = count_errors(data, 'region_check')
-
-            # count errors in variables
-            variable_errors = count_errors(data, 'variable_check')
-
-            # count errors in units
-            unit_errors = count_errors(data, 'unit_check')
-
-            # count errors in variable unit combinations
-            variable_unit_errors = count_errors(data, 'variable_unit_check')
-
-            # count duplicates
-            duplicates_count = count_errors(data, 'duplicates_check')
-
-            # count missing or invalid values
-            missing_values_count = data.isna().sum().values.sum()
-
-            # count vetting errors and warnings
-            vetting_errors_warnings = count_errors(data, 'vetting_check')
-
-            if model_errors or region_errors or variable_errors or unit_errors or variable_unit_errors or duplicates_count:
-                st.error(f'Validation done! Errors found!')
-                st.markdown(f'Errors with {model_errors} models, {region_errors} regions, {variable_errors} variables, \
-                    {unit_errors} units, and {variable_unit_errors} variable units combinations. Found {vetting_errors_warnings} \
-                    vetting errors and warnings. Found {duplicates_count} duplicates and {missing_values_count} missing or invalid values! **Scroll the dataframe to the right to see all errors found.**')
-            else:
-                st.success(f'Validation done! No errors or duplicates found')
-            print(validated['model_check'][:10])
-
-            save_file()
-            st.dataframe(validated.style.applymap(lambda x: f'background-color: red' if not pd.isna(x) else f'background-color: white', subset=['model_check', 'region_check', 'variable_check', 'unit_check', 'variable_unit_check', 'duplicates_check']))
-        # st.button('Show validated file', on_click=show_file)
-    else:
-        print(30*'#')
-        print('+ Validation file does not exists')
-        print(30*'#'+"\n")
-    
-=======
             # create empty vetting check column
             data['vetting_check'] = ''
 
@@ -371,8 +252,8 @@
             print(30*'#'+"\n")
     except Exception as e:
         st.error(f'The following error occured: {e}. Please load a valid file!', icon="🚨")
->>>>>>> c5920001
-
+
+        
 # @st.cache_data
 # def convert_df(df):
 #     return df.to_csv().encode('utf-8')
