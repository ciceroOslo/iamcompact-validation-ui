import streamlit as st
import pandas as pd
import os
pd.options.mode.chained_assignment = None  # default='warn'

st.set_page_config(layout="wide")
st.title("Validator")
# col1, col2 = st.columns([1, 3])
# with col2:
#     placeholder = st.empty()

def main():
    uploaded_file = st.file_uploader("Upload data for validation", type=["xlsx", "xls"])
    st.text('Data must include Model, Scenario, Region, Variable and Unit columns!')
    flagColumns = True

    if uploaded_file is not None:
        # load data
        data = pd.read_excel(uploaded_file)

        for column in ['Model', 'Region', 'Scenario', 'Variable', 'Unit']:
            if column not in data.columns:
                st.error(f'Column {column} is missing or has a different name!', icon="🚨")
                flagColumns = False
                break
        
        if flagColumns:
            # load validation data
            models = pd.read_excel('available_models_regions_variables_units.xlsx', sheet_name='models').Model.unique()
            regions = pd.read_excel('available_models_regions_variables_units.xlsx', sheet_name='regions').Region.unique()
            variables_units = pd.read_excel('available_models_regions_variables_units.xlsx', sheet_name='variable_units')
            variables = variables_units.Variable.unique()
            units = variables_units.Unit.unique()
            variables_units_combination = (variables_units['Variable'] + ' ' + variables_units['Unit']).unique()

            st.dataframe(data)
            st.button('Validate', on_click=validate, args=(data, models, regions, variables, units, variables_units_combination))
        
            

def count_errors(df, column):
    index = list(df[column].value_counts().index)
    index.remove('')
    errors = df[column].value_counts()[index].values.sum()
    return errors

def validate(data, models, regions, variables, units, variables_units_combination):
    try:

        with st.spinner('Validating...'):
            # check if model is valid
            data['model_check'] = data.Model.apply(lambda x: 'Model ' + x + ' not found!' if x not in models else '')

            # check if region is valid
            data['region_check'] = data.Region.apply(lambda x: 'Region ' + x + ' not found!' if x not in regions else '')

            # check if variable is valid
            data['variable_check'] = data.Variable.apply(lambda x: 'Variable ' + x + ' not found!' if x not in variables else '')

            # check if unit is valid
            data['unit_check'] = data.Unit.apply(lambda x: 'Unit ' + x + ' not found!' if x not in units else '')

            # check if variable unit combination is valid
            data['variable_unit_check']= data.apply(lambda x: f"Variable {x['Variable']} combined with unit {x['Unit']} not found!" if (x['Variable'] + ' ' + x['Unit']) not in variables_units_combination else '', axis=1)

            # check if there are any duplicates (we consider duplicates those entries that have same Model, Scenario, Region and Variable)
            data['duplicates_check'] = data.duplicated(['Model', 'Scenario', 'Region', 'Variable']).apply(lambda x: 'Duplicate' if x else '')

            # find possible mixed columns (strings and floats) and turn them to numeric columns, making the strings NaN
            numeric_columns = [column for column in data.columns if type(column) != str]
            for column in numeric_columns:
                # if pd.api.types.infer_dtype(data[column]) == 'mixed-integer' or pd.api.types.infer_dtype(data[column]) == 'mixed-integer-float':
                data[column] = pd.to_numeric(data[column], errors = 'coerce')

<<<<<<< HEAD
            # create empty vetting check column
            data['vetting_check'] = ''

            # create empty vettings list where the vetting results are stored as Series with index the original index of the entry and value the result of the vetting check
            vettings_results = []

            # list of dictionaries with the basic vettings
            vetting_list = [{'variable': 'Emissions|CO2|Energy and Industrial Processes', 'low': 30116.8, 'high': 45175.2, 'year': 2020, 'error': 'Vetting error: CO2 EIP emissions'},
                            {'variable': 'Emissions|CH4', 'low': 303.2, 'high': 454.8, 'year': 2020, 'error': 'Vetting error: CH4 emissions'},
                            {'variable': 'Primary Energy', 'low': 462.4, 'high': 693.6, 'year': 2020, 'error': 'Vetting error: Primary Energy'},
                            {'variable': 'Secondary Energy|Electricity|Nuclear', 'low': 6.839, 'high': 12.701, 'year': 2020, 'error': 'Vetting error: Electricity Nuclear'},
                            {'variable': 'Emissions|CO2', 'low': 0, 'high': 1000000, 'year': 2030, 'error': 'Vetting warning: No net negative CO2 emissions before 2030'},
                            {'variable': 'Secondary Energy|Electricity|Nuclear', 'low': 0, 'high': 20, 'year': 2030, 'error': 'Vetting warning: Electricity from Nuclear in 2030'},
                            {'variable': 'Emissions|CH4', 'low': 100, 'high': 1000, 'year': 2040, 'error': 'Vetting warning: CH4 emissions in 2040'}]

            # creating Series objects with index the index of the error or warning and value the vetting error or warning if exists and appending them to the vetting_results
            for vetting in vetting_list:
                # basic vetting checks
                vettings_results.append(data[(data['Variable'] == vetting['variable']) 
                    & (data['Region'] == 'World')].apply(lambda x: vetting['error'] if x[vetting['year']] < vetting['low'] or x[vetting['year']] > vetting['high'] else '', axis=1))

            # list of dictionaries with the sum vettings
            vettings_list = [{'variable1': 'Emissions|CO2|AFOLU', 'variable2': 'Emissions|CO2|Energy and Industrial Processes', 'low': 26550.6, 'high': 61951.4, 'year': 2020, 'error': 'Vetting error: CO2 total emissions (EIP + AFOLU)'},
                             {'variable1': 'Carbon Sequestration|CCS|Biomass|Energy', 'variable2': 'Carbon Sequestration|CCS|Fossil|Energy', 'low': 0, 'high': 250, 'year': 2020, 'error': 'Vetting error: CCS from Energy 2020 '},
                             {'variable1': 'Secondary Energy|Electricity|Wind', 'variable2': 'Secondary Energy|Electricity|Solar', 'low': 4.255, 'high': 12.765, 'year': 2020, 'error': 'Vetting error: Electricity Solar & Wind'},
                             {'variable1': 'Carbon Sequestration|CCS|Biomass|Energy', 'variable2': 'Carbon Sequestration|CCS|Fossil|Energy', 'low': 0, 'high': 2000, 'year': 2030, 'error': 'Vetting warning: CCS from Energy in 2030'}]

            for vetting in vettings_list:
                # vetting sums checks
                vetting_group = data[((data['Variable'] == vetting['variable1']) | (data['Variable'] == vetting['variable2']))
                                & (data['Region'] == 'World')].groupby(['Model', 'Scenario']).sum()[vetting['year']]
                
                # get indexes with sum out of bounds
                indexes = vetting_group[(vetting_group < vetting['low']) | (vetting_group > vetting['high'])].index
                for index in indexes:
                    # append Series object with index the index of the error or warning and value the vetting error or warning
                    vettings_results.append(pd.Series({data[(data['Model'] == index[0]) & (data['Scenario'] == index[1]) & (data['Variable'] == vetting['variable1']) & (data['Region'] == 'World')].index[0]: vetting['error']}))
                    vettings_results.append(pd.Series({data[(data['Model'] == index[0]) & (data['Scenario'] == index[1]) & (data['Variable'] == vetting['variable2']) & (data['Region'] == 'World')].index[0]: vetting['error']}))

            # percent change between 2010-2020 vetting check 
            vettings_results.append(data[(data['Variable'] == 'Emissions|CO2|Energy and Industrial Processes') 
                    & (data['Region'] == 'World')].apply(lambda x: 'Vetting error: CO2 emissions EIP 2010-2020 - % change' if abs((x[2020]-x[2010])/x[2010]) > 0.5 else '', axis=1))

            # write vetting results to the original dataframe's vetting_check column
            for vetting in vettings_results:
                for key, value in vetting.to_dict().items():
                    data['vetting_check'][key] = value

            # color errors, duplicates and vetting errors with red, missing values and vetting warnings with yellow
            styler = data.style.applymap(lambda x: f'background-color: red' if 'not found' in str(x) or 'Duplicate' in str(x) or 'Vetting error' in str(x) else (f'background-color: yellow' if str(x) == 'nan' or 'Vetting warning' in str(x) else f'background-color: white'))

            # write validated data to excel
            styler.to_excel('validation.xlsx', index=False)


        path = os.getcwd()

        st.success(f'Validation Done!')

        # check if file was generated
        
        if os.path.exists(os.path.join(path,'validation.xlsx')):
            save_file()
            with st.spinner('Loading Validated File...'):
                validated = pd.read_excel('validation.xlsx')
                st.title("Validated")

                # get data from styler object
                data = styler.data

                # count errors in models
                model_errors = count_errors(data, 'model_check')

                # count errors in regions
                region_errors = count_errors(data, 'region_check')

                # count errors in variables
                variable_errors = count_errors(data, 'variable_check')

                # count errors in units
                unit_errors = count_errors(data, 'unit_check')

                # count errors in variable unit combinations
                variable_unit_errors = count_errors(data, 'variable_unit_check')

                # count duplicates
                duplicates_count = count_errors(data, 'duplicates_check')

                # count missing or invalid values
                missing_values_count = data.isna().sum().values.sum()

                # count vetting errors and warnings
                vetting_errors_warnings = count_errors(data, 'vetting_check')

                if model_errors or region_errors or variable_errors or unit_errors or variable_unit_errors or duplicates_count:
                    st.header(f'Errors with {model_errors} models, {region_errors} regions, {variable_errors} variables, {unit_errors} units,\
                            {variable_unit_errors} variable units combinations. Found {vetting_errors_warnings} vetting errors and warnings. Found {duplicates_count} duplicates and {missing_values_count} missing or invalid values!')
                else:
                    st.header('No errors or duplicates found!')
                print(validated['model_check'][:10])
                st.dataframe(validated.style.applymap(lambda x: f'background-color: red' if not pd.isna(x) else f'background-color: white', subset=['model_check', 'region_check', 'variable_check', 'unit_check', 'variable_unit_check', 'duplicates_check']))
            # st.button('Show validated file', on_click=show_file)
        else:
            print('Not exists')
    except Exception as e:
        st.error(f'The following error occured: {e}. Please load a valid file!', icon="🚨")
=======
        # vetting checks
        data['vetting_check'] = ''

        vetting_CO2_EIP_emissions = data[(data['Variable'] == 'Emissions|CO2|Energy and Industrial Processes') 
            & (data['Region'] == 'World')].apply(lambda x: 'vetting error' if x[2020] < 30116.8 or x[2020] > 45175.2 else '', axis=1)

        vetting_CH4_emissions = data[(data['Variable'] == 'Emissions|CH4') 
            & (data['Region'] == 'World')].apply(lambda x: 'vetting error' if x[2020] < 303.2 or x[2020] > 454.8 else '', axis=1)

        vetting_Primary_Energy = data[(data['Variable'] == 'Primary Energy') 
            & (data['Region'] == 'World')].apply(lambda x: 'vetting error' if x[2020] < 462.4 or x[2020] > 693.6 else '', axis=1)

        vetting_Electricity_Nuclear = data[(data['Variable'] == 'Secondary Energy|Electricity|Nuclear') 
            & (data['Region'] == 'World')].apply(lambda x: 'vetting error' if x[2020] < 6.839 or x[2020] > 12.701 else '', axis=1)

        vetting_No_net_negative_CO2_emissions_before_2030 = data[(data['Variable'] == 'Emissions|CO2') 
            & (data['Region'] == 'World')].apply(lambda x: 'vetting warning' if x[2030] < 0 or x[2030] > 1000000 else '', axis=1)

        vetting_Electricity_from_Nuclear_in_2030 = data[(data['Variable'] == 'Secondary Energy|Electricity|Nuclear') 
            & (data['Region'] == 'World')].apply(lambda x: 'vetting warning' if x[2030] < 0 or x[2030] > 20 else '', axis=1)

        vetting_CH4_emissions_in_2040 = data[(data['Variable'] == 'Emissions|CH4') 
            & (data['Region'] == 'World')].apply(lambda x: 'vetting warning' if x[2040] < 100 or x[2040] > 1000 else '', axis=1)

        vettings = [vetting_CO2_EIP_emissions, vetting_CH4_emissions, vetting_Primary_Energy, vetting_Electricity_Nuclear,\
            vetting_No_net_negative_CO2_emissions_before_2030, vetting_Electricity_from_Nuclear_in_2030, vetting_CH4_emissions_in_2040]

        for vetting in vettings:
            for key, value in vetting.to_dict().items():
                data['vetting_check'][key] = value

        # color errors, duplicates and vetting errors with red, missing values and vetting warnings with yellow
        styler = data.style.applymap(lambda x: f'background-color: red' if 'not found' in str(x) or 'Duplicate' in str(x) or 'vetting error' in str(x) else (f'background-color: yellow' if str(x) == 'nan' or 'vetting warning' in str(x) else f'background-color: white'))

        # write validated data to excel
        styler.to_excel('validation.xlsx', index=False)


    path = os.getcwd()
    print('\n\n\nPath', path, '\n\n\n')

    st.success(f'Validation Done!')

    # check if file was generated
    
    if os.path.exists(os.path.join(path,'validation.xlsx')):
        save_file()
        with st.spinner('Loading Validated File...'):
            validated = pd.read_excel('validation.xlsx')
            st.title("Validated")

            # get data from styler object
            data = styler.data

            # count errors in models
            model_errors = count_errors(data, 'model_check')

            # count errors in regions
            region_errors = count_errors(data, 'region_check')

            # count errors in variables
            variable_errors = count_errors(data, 'variable_check')

            # count errors in units
            unit_errors = count_errors(data, 'unit_check')

            # count errors in variable unit combinations
            variable_unit_errors = count_errors(data, 'variable_unit_check')

            # count duplicates
            duplicates_count = count_errors(data, 'duplicates_check')

            # count missing or invalid values
            missing_values_count = data.isna().sum().values.sum()

            # count vetting errors and warnings
            vetting_errors_warnings = count_errors(data, 'vetting_check')

            if model_errors or region_errors or variable_errors or unit_errors or variable_unit_errors or duplicates_count:
                st.header(f'Errors with {model_errors} models, {region_errors} regions, {variable_errors} variables, {unit_errors} units,\
                          {variable_unit_errors} variable units combinations. Found {vetting_errors_warnings} vetting errors and warnings. Found {duplicates_count} duplicates and {missing_values_count} missing or invalid values!')
            else:
                st.header('No errors or duplicates found!')
            print(validated['model_check'][:10])
            st.dataframe(validated.style.applymap(lambda x: f'background-color: red' if not pd.isna(x) else f'background-color: white', subset=['model_check', 'region_check', 'variable_check', 'unit_check', 'variable_unit_check', 'duplicates_check']))
        # st.button('Show validated file', on_click=show_file)
    else:
        print(30*'#')
        print('+ Validation file does not exists')
        print(30*'#'+"\n")

>>>>>>> ecd1edce
# @st.cache_data
# def convert_df(df):
#     return df.to_csv().encode('utf-8')

def save_file():
    # csv = convert_df(data)
    # st.download_button('Save validated file', csv, file_name='validated.csv', mime='text/csv')

    with open('validation.xlsx', 'rb') as template_file:
        template_byte = template_file.read()

        st.download_button(label="Save validated file",
                            data=template_byte,
                            file_name="validated.xlsx",
                            mime='application/octet-stream')

# def show_file():
    

if __name__ == "__main__":
    main()<|MERGE_RESOLUTION|>--- conflicted
+++ resolved
@@ -72,7 +72,6 @@
                 # if pd.api.types.infer_dtype(data[column]) == 'mixed-integer' or pd.api.types.infer_dtype(data[column]) == 'mixed-integer-float':
                 data[column] = pd.to_numeric(data[column], errors = 'coerce')
 
-<<<<<<< HEAD
             # create empty vetting check column
             data['vetting_check'] = ''
 
@@ -176,102 +175,12 @@
                 st.dataframe(validated.style.applymap(lambda x: f'background-color: red' if not pd.isna(x) else f'background-color: white', subset=['model_check', 'region_check', 'variable_check', 'unit_check', 'variable_unit_check', 'duplicates_check']))
             # st.button('Show validated file', on_click=show_file)
         else:
-            print('Not exists')
+            print(30*'#')
+            print('+ Validation file does not exist')
+            print(30*'#'+"\n")
     except Exception as e:
         st.error(f'The following error occured: {e}. Please load a valid file!', icon="🚨")
-=======
-        # vetting checks
-        data['vetting_check'] = ''
-
-        vetting_CO2_EIP_emissions = data[(data['Variable'] == 'Emissions|CO2|Energy and Industrial Processes') 
-            & (data['Region'] == 'World')].apply(lambda x: 'vetting error' if x[2020] < 30116.8 or x[2020] > 45175.2 else '', axis=1)
-
-        vetting_CH4_emissions = data[(data['Variable'] == 'Emissions|CH4') 
-            & (data['Region'] == 'World')].apply(lambda x: 'vetting error' if x[2020] < 303.2 or x[2020] > 454.8 else '', axis=1)
-
-        vetting_Primary_Energy = data[(data['Variable'] == 'Primary Energy') 
-            & (data['Region'] == 'World')].apply(lambda x: 'vetting error' if x[2020] < 462.4 or x[2020] > 693.6 else '', axis=1)
-
-        vetting_Electricity_Nuclear = data[(data['Variable'] == 'Secondary Energy|Electricity|Nuclear') 
-            & (data['Region'] == 'World')].apply(lambda x: 'vetting error' if x[2020] < 6.839 or x[2020] > 12.701 else '', axis=1)
-
-        vetting_No_net_negative_CO2_emissions_before_2030 = data[(data['Variable'] == 'Emissions|CO2') 
-            & (data['Region'] == 'World')].apply(lambda x: 'vetting warning' if x[2030] < 0 or x[2030] > 1000000 else '', axis=1)
-
-        vetting_Electricity_from_Nuclear_in_2030 = data[(data['Variable'] == 'Secondary Energy|Electricity|Nuclear') 
-            & (data['Region'] == 'World')].apply(lambda x: 'vetting warning' if x[2030] < 0 or x[2030] > 20 else '', axis=1)
-
-        vetting_CH4_emissions_in_2040 = data[(data['Variable'] == 'Emissions|CH4') 
-            & (data['Region'] == 'World')].apply(lambda x: 'vetting warning' if x[2040] < 100 or x[2040] > 1000 else '', axis=1)
-
-        vettings = [vetting_CO2_EIP_emissions, vetting_CH4_emissions, vetting_Primary_Energy, vetting_Electricity_Nuclear,\
-            vetting_No_net_negative_CO2_emissions_before_2030, vetting_Electricity_from_Nuclear_in_2030, vetting_CH4_emissions_in_2040]
-
-        for vetting in vettings:
-            for key, value in vetting.to_dict().items():
-                data['vetting_check'][key] = value
-
-        # color errors, duplicates and vetting errors with red, missing values and vetting warnings with yellow
-        styler = data.style.applymap(lambda x: f'background-color: red' if 'not found' in str(x) or 'Duplicate' in str(x) or 'vetting error' in str(x) else (f'background-color: yellow' if str(x) == 'nan' or 'vetting warning' in str(x) else f'background-color: white'))
-
-        # write validated data to excel
-        styler.to_excel('validation.xlsx', index=False)
-
-
-    path = os.getcwd()
-    print('\n\n\nPath', path, '\n\n\n')
-
-    st.success(f'Validation Done!')
-
-    # check if file was generated
-    
-    if os.path.exists(os.path.join(path,'validation.xlsx')):
-        save_file()
-        with st.spinner('Loading Validated File...'):
-            validated = pd.read_excel('validation.xlsx')
-            st.title("Validated")
-
-            # get data from styler object
-            data = styler.data
-
-            # count errors in models
-            model_errors = count_errors(data, 'model_check')
-
-            # count errors in regions
-            region_errors = count_errors(data, 'region_check')
-
-            # count errors in variables
-            variable_errors = count_errors(data, 'variable_check')
-
-            # count errors in units
-            unit_errors = count_errors(data, 'unit_check')
-
-            # count errors in variable unit combinations
-            variable_unit_errors = count_errors(data, 'variable_unit_check')
-
-            # count duplicates
-            duplicates_count = count_errors(data, 'duplicates_check')
-
-            # count missing or invalid values
-            missing_values_count = data.isna().sum().values.sum()
-
-            # count vetting errors and warnings
-            vetting_errors_warnings = count_errors(data, 'vetting_check')
-
-            if model_errors or region_errors or variable_errors or unit_errors or variable_unit_errors or duplicates_count:
-                st.header(f'Errors with {model_errors} models, {region_errors} regions, {variable_errors} variables, {unit_errors} units,\
-                          {variable_unit_errors} variable units combinations. Found {vetting_errors_warnings} vetting errors and warnings. Found {duplicates_count} duplicates and {missing_values_count} missing or invalid values!')
-            else:
-                st.header('No errors or duplicates found!')
-            print(validated['model_check'][:10])
-            st.dataframe(validated.style.applymap(lambda x: f'background-color: red' if not pd.isna(x) else f'background-color: white', subset=['model_check', 'region_check', 'variable_check', 'unit_check', 'variable_unit_check', 'duplicates_check']))
-        # st.button('Show validated file', on_click=show_file)
-    else:
-        print(30*'#')
-        print('+ Validation file does not exists')
-        print(30*'#'+"\n")
-
->>>>>>> ecd1edce
+
 # @st.cache_data
 # def convert_df(df):
 #     return df.to_csv().encode('utf-8')
